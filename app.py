from flask import Flask, request, jsonify
from flask_cors import CORS
import pandas as pd
import joblib
import uuid
import os
import io
import threading
import requests
from dotenv import load_dotenv
from sklearn.model_selection import train_test_split
from xgboost import XGBRegressor
from sklearn.metrics import mean_absolute_error
from datetime import datetime, timedelta, timezone
from supabase import create_client, Client

# --- 1. CONFIGURACIÓN DE LA APP Y SUPABASE ---
load_dotenv()
app = Flask(__name__)
CORS(app)
 
SUPABASE_URL = os.environ.get("SUPABASE_URL")
SUPABASE_KEY = os.environ.get("SUPABASE_KEY") 
if not SUPABASE_URL or not SUPABASE_KEY:
    raise ValueError("Las variables de entorno SUPABASE_URL y SUPABASE_KEY son requeridas.")
supabase: Client = create_client(SUPABASE_URL, SUPABASE_KEY)
print("Cliente de Supabase inicializado.")

# Variables globales y constantes
BUCKET_NAME = "modelos"
X_columns = None
models = {}
platos = ['Aji de Gallina', 'Arroz Chaufa', 'Arroz con Chancho', 'Caldo de Gallina', 'Causa de Ceviche',
          'Causa de Pollo', 'Ceviche', 'Chicharron de Pescado', 'Chicharron de Pollo', 'Churrasco',
          'Cuy Guisado', 'Gallo Guisado', 'Lomo Saltado', 'Pescado Frito', 'Pollo Guisado', 'Rocoto Relleno',
          'Seco de Cordero', 'Sudado de Pescado', 'Tacu Tacu', 'Tallarines Verdes con Chuleta']
MAE_THRESHOLD = 5
MONITORING_WINDOW_DAYS = 7
MIN_SAMPLES_FOR_RETRAIN = 5

def load_initial_config():
    global X_columns
    print("Iniciando carga de configuración inicial (solo columnas)...")
    try:
        file_bytes = supabase.storage.from_(BUCKET_NAME).download("columnas_entrenamiento.pkl")
        X_columns = joblib.load(io.BytesIO(file_bytes))
        print("Columnas de entrenamiento cargadas. Los modelos se cargarán bajo demanda.")
    except Exception as e:
        print(f"ERROR CRÍTICO: No se pudieron cargar las columnas de entrenamiento. La app no puede funcionar. {e}")

def get_model(plato_name):
    global models
    if plato_name in models:
        return models[plato_name]

    print(f"Modelo para '{plato_name}' no en caché. Descargando...")
    model_file_name = f'modelo_{plato_name.replace(" ", "_")}.pkl'
    try:
        file_bytes = supabase.storage.from_(BUCKET_NAME).download(model_file_name)
        model = joblib.load(io.BytesIO(file_bytes))
        models[plato_name] = model
        print(f"Modelo para '{plato_name}' cargado y cacheado.")
        return model

<<<<<<< HEAD
=======
        # Cargar modelo para cada plato
        for plato in platos:
            model_file_name = f'modelo_{plato.replace(" ", "_")}.pkl'
            try:
                file_bytes = supabase.storage.from_(BUCKET_NAME).download(model_file_name)
                loaded_model = joblib.load(io.BytesIO(file_bytes))
                loaded_model.set_params(tree_method='hist', device='cpu')
                models[plato] = joblib.load(io.BytesIO(file_bytes))
                print(f"Modelo cargado para {plato}")
            except Exception as e:
                # Maneja el caso en que un modelo no exista en el bucket
                print(f"Advertencia: No se encontró modelo para {plato} en el bucket. Error: {e}")
                models[plato] = None
>>>>>>> cd010451
    except Exception as e:
        print(f"Advertencia: No se pudo cargar el modelo para {plato_name}. Error: {e}")
        models[plato_name] = None
        return None

# Cargar los modelos una sola vez al iniciar la aplicación
load_initial_config()

# Endpoint de salud para verificar que la app está viva
@app.route('/', methods=['GET'])
def health_check():
    return "Backend para Predicciones Doña Bere está activo."

# --- 3. ENDPOINT DE PREDICCIÓN CON REGISTRO EN SUPABASE ---
@app.route('/predict', methods=['POST'])
def predict():
    try:
        data = request.get_json()
        prediction_group_id = str(uuid.uuid4())
        input_data_df = pd.DataFrame([data])
        processed_input = pd.get_dummies(input_data_df, columns=['nombre_dia', 'clima'])
        if X_columns is None:
            return jsonify({'error': 'La configuración del modelo no está lista, intente de nuevo.'}), 503

        missing_cols = set(X_columns) - set(processed_input.columns)
        for col in missing_cols:
            processed_input[col] = 0
        
        processed_input = processed_input[X_columns]
        predictions_response = {}
        supabase_records = []
        total_platos = 0
        
        for plato in platos:
            model = get_model(plato)
            if model is None:
                predicted_quantity = 0
            else:
                predicted_quantity = max(0, round(model.predict(processed_input)[0]))
            predictions_response[plato] = int(predicted_quantity)
            total_platos += predicted_quantity
            supabase_records.append({
                'prediction_group_id': prediction_group_id,
                'dish_name': plato,
                'input_data': data,
                'predicted_quantity': int(predicted_quantity)
            })

        supabase.table('dish_predictions').insert(supabase_records).execute()
        predictions_response['total_platos'] = int(total_platos)
        predictions_response['prediction_group_id'] = prediction_group_id
        return jsonify(predictions_response)
    except Exception as e:
        print(f"Error en /predict: {e}")
        return jsonify({'error': str(e)}), 500

# --- 4. ENDPOINT DE FEEDBACK ---
@app.route('/feedback', methods=['POST'])
def feedback():
    try:
        feedback_data = request.get_json()
        prediction_group_id = feedback_data.get('prediction_group_id')
        observed_sales = feedback_data.get('observed_sales')
        if not prediction_group_id or not observed_sales:
            return jsonify({'error': 'Faltan prediction_group_id u observed_sales'}), 400
        response = supabase.table('dish_predictions').select('id, predicted_quantity, dish_name').eq('prediction_group_id', prediction_group_id).execute()
        if not response.data:
            return jsonify({'error': 'prediction_group_id no encontrado'}), 404
        for record in response.data:
            dish_name = record['dish_name']
            observed_quantity = observed_sales.get(dish_name, 0)
            predicted_quantity = record['predicted_quantity']
            absolute_error = abs(predicted_quantity - observed_quantity)
            supabase.table('dish_predictions').update({
                'observed_quantity': observed_quantity,
                'absolute_error': absolute_error
            }).eq('id', record['id']).execute()

        base_url = request.url_root 
        # Llama al endpoint de reentrenamiento en un hilo separado para no esperar
        retrain_thread = threading.Thread(target=trigger_retrain_request, args=(base_url,))
        retrain_thread.start()

        print(f"Feedback procesado. Disparando reentrenamiento en segundo plano.")
        return jsonify({'message': 'Feedback procesado con éxito. El reentrenamiento ha comenzado.'}), 200
    
    except Exception as e:
        print(f"Error en /feedback: {e}")
        return jsonify({'error': str(e)}), 500

def trigger_retrain_request(base_url):
    try:
        requests.post(f"{base_url}trigger-retrain", timeout=3)
        print("Petición a /trigger-retrain enviada.")
    except requests.exceptions.ReadTimeout:
        print("La petición a /trigger-retrain ha expirado (comportamiento esperado).")
    except Exception as e:
        print(f"Error al disparar el reentrenamiento: {e}")



# --- 5. LÓGICA Y ENDPOINT DEL PIPELINE DE REENTRENAMIENTO ---

def send_alert(message):
    print("ALERTA")
    print(message)

def monitor_performance(df):
    """Monitorea el error (MAE) por plato en los datos recibidos."""
    print("\n--- Iniciando Monitoreo de Rendimiento ---")
    df['created_at'] = pd.to_datetime(df['created_at'])
    cutoff_date = datetime.now(timezone.utc) - timedelta(days=MONITORING_WINDOW_DAYS)
    recent_data = df[df['created_at'] >= cutoff_date]

    if recent_data.empty:
        print("No hay datos recientes para monitorear.")
        return

    try:
        mae_by_dish = recent_data.groupby('dish_name').apply(
            lambda x: mean_absolute_error(x['observed_quantity'], x['predicted_quantity'])
        )
        print("Error Absoluto Medio (MAE) por plato en la última semana:")
        print(mae_by_dish)
        for dish, mae in mae_by_dish.items():
            if mae > MAE_THRESHOLD:
                send_alert(f"El MAE para '{dish}' es {mae:.2f}, superando el umbral de {MAE_THRESHOLD}.")
    except Exception as e:
        print(f"Error durante el monitoreo: {e}")


def retrain_and_upload_models(df):
    """Reentrena, sube y recarga en memoria los modelos mejorados."""
    global X_columns, models # Indicar que modificaremos las variables globales
    print("\n--- Iniciando Pipeline de Reentrenamiento y Subida ---")

    platos_a_reentrenar = df['dish_name'].unique()

    for plato in platos_a_reentrenar:
        print(f"\nProcesando plato: {plato}")
        plato_data = df[df['dish_name'] == plato].copy()

        # Agrupar por día para tener una muestra por día y evitar sesgos
        daily_samples = plato_data.groupby(plato_data['created_at'].dt.date).first().reset_index()

        if len(daily_samples) < MIN_SAMPLES_FOR_RETRAIN:
            print(f"Datos insuficientes ({len(daily_samples)}) para reentrenar '{plato}'. Se necesitan {MIN_SAMPLES_FOR_RETRAIN}.")
            continue
        
        # --- Lógica de preparación de datos (AHORA DENTRO DE LA FUNCIÓN) ---
        y = daily_samples['observed_quantity']
        X = pd.get_dummies(daily_samples, columns=['nombre_dia', 'clima'])
        missing_cols = set(X_columns) - set(X.columns)
        for col in missing_cols:
            X[col] = 0
        X = X[X_columns]

        X_train, X_test, y_train, y_test = train_test_split(X, y, test_size=0.2, random_state=42)

        # Cargar modelo antiguo desde la memoria para comparar
        old_model = get_model(plato)
        if old_model:
            old_mae = mean_absolute_error(y_test, old_model.predict(X_test))
            print(f"MAE del modelo antiguo para '{plato}': {old_mae:.2f}")
        else:
            old_mae = float('inf')
            print(f"No se encontró modelo antiguo en memoria para '{plato}'.")

        # Reentrenar el nuevo modelo
        new_model = XGBRegressor(colsample_bytree=0.8, learning_rate=0.05, max_depth=4, n_estimators=100, subsample=0.8)
        new_model.fit(X_train, y_train)
        new_mae = mean_absolute_error(y_test, new_model.predict(X_test))
        print(f"MAE del modelo nuevo para '{plato}': {new_mae:.2f}")

        # Subir el modelo nuevo solo si es mejor
        if new_mae < old_mae:
            print(f"El nuevo modelo para '{plato}' es mejor. Subiendo y actualizando...")
            model_file_name = f'modelo_{plato.replace(" ", "_")}.pkl'
            
            # Guardar el modelo en un buffer de memoria para subirlo
            model_buffer = io.BytesIO()
            joblib.dump(new_model, model_buffer)
            model_buffer.seek(0)

            try:
                supabase.storage.from_(BUCKET_NAME).upload(
                    file=model_buffer,
                    path=model_file_name,
                    file_options={'cache-control': '3600', 'upsert': 'true'}
                )
                print(f"Modelo '{model_file_name}' actualizado en Supabase Storage.")
                
                # --- PASO CRÍTICO: Actualizar el modelo en la memoria de la app ---
                models[plato] = new_model
                print(f"Modelo para '{plato}' actualizado en memoria.")

            except Exception as e:
                print(f"Error al subir el modelo a Supabase Storage: {e}")
        else:
            print(f"El modelo antiguo para '{plato}' es mejor o igual. No se actualiza.")


@app.route('/trigger-retrain', methods=['POST'])
def trigger_retrain(): 
    print("\n--- INICIANDO PIPELINE DE REENTRENAMIENTO (disparado por webhook) ---")
    try:
        # 1. Obtener todos los datos con feedback de Supabase
        response = supabase.table('dish_predictions').select('*').not_.is_('observed_quantity', 'NULL').execute()
        if not response.data:
            print("No hay datos con feedback para reentrenar.")
            return jsonify({'message': 'No hay datos nuevos'}), 200
        
        df = pd.DataFrame(response.data)
        input_df = pd.json_normalize(df['input_data'])
        all_data = pd.concat([input_df.reset_index(drop=True), df[['dish_name', 'predicted_quantity', 'observed_quantity', 'created_at']].reset_index(drop=True)], axis=1)
        print(f"Se descargaron {len(all_data)} registros con feedback.")
        
        # 2. Ejecutar el monitoreo y el reentrenamiento
        monitor_performance(all_data)
        retrain_and_upload_models(all_data)
        
        print("\n--- PIPELINE DE REENTRENAMIENTO FINALIZADO ---")
        return jsonify({'message': 'Reentrenamiento completado'}), 200
    except Exception as e:
        print(f"ERROR DURANTE EL REENTRENAMIENTO: {e}")
        return jsonify({'error': str(e)}), 500<|MERGE_RESOLUTION|>--- conflicted
+++ resolved
@@ -43,27 +43,9 @@
     print("Iniciando carga de configuración inicial (solo columnas)...")
     try:
         file_bytes = supabase.storage.from_(BUCKET_NAME).download("columnas_entrenamiento.pkl")
-        X_columns = joblib.load(io.BytesIO(file_bytes))
-        print("Columnas de entrenamiento cargadas. Los modelos se cargarán bajo demanda.")
-    except Exception as e:
-        print(f"ERROR CRÍTICO: No se pudieron cargar las columnas de entrenamiento. La app no puede funcionar. {e}")
-
-def get_model(plato_name):
-    global models
-    if plato_name in models:
-        return models[plato_name]
-
-    print(f"Modelo para '{plato_name}' no en caché. Descargando...")
-    model_file_name = f'modelo_{plato_name.replace(" ", "_")}.pkl'
-    try:
-        file_bytes = supabase.storage.from_(BUCKET_NAME).download(model_file_name)
-        model = joblib.load(io.BytesIO(file_bytes))
-        models[plato_name] = model
-        print(f"Modelo para '{plato_name}' cargado y cacheado.")
-        return model
-
-<<<<<<< HEAD
-=======
+        X_columns = joblib.load(io.BytesIO(file_bytes)) 
+        print("Columnas de entrenamiento cargadas.")
+
         # Cargar modelo para cada plato
         for plato in platos:
             model_file_name = f'modelo_{plato.replace(" ", "_")}.pkl'
@@ -76,8 +58,24 @@
             except Exception as e:
                 # Maneja el caso en que un modelo no exista en el bucket
                 print(f"Advertencia: No se encontró modelo para {plato} en el bucket. Error: {e}")
-                models[plato] = None
->>>>>>> cd010451
+                models[plato] = None 
+    except Exception as e:
+        print(f"ERROR CRÍTICO: No se pudieron cargar las columnas de entrenamiento. La app no puede funcionar. {e}")
+
+def get_model(plato_name):
+    global models
+    if plato_name in models:
+        return models[plato_name]
+
+    print(f"Modelo para '{plato_name}' no en caché. Descargando...")
+    model_file_name = f'modelo_{plato_name.replace(" ", "_")}.pkl'
+    try:
+        file_bytes = supabase.storage.from_(BUCKET_NAME).download(model_file_name)
+        model = joblib.load(io.BytesIO(file_bytes))
+        models[plato_name] = model
+        print(f"Modelo para '{plato_name}' cargado y cacheado.")
+        return model
+
     except Exception as e:
         print(f"Advertencia: No se pudo cargar el modelo para {plato_name}. Error: {e}")
         models[plato_name] = None
